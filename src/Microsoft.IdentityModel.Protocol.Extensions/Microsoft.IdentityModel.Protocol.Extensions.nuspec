--- conflicted
+++ resolved
@@ -4,15 +4,9 @@
     <title>Identity Protocol Extensions for the Microsoft .NET Framework 4.5</title>
     <id>Microsoft.IdentityModel.Protocol.Extensions</id>
     <version>$IMVersion$</version>
-<<<<<<< HEAD
-    <authors>Microsoft Open Technologies.</authors>
-    <licenseUrl>http://www.microsoft.com/web/webpi/eula/aspnetcomponent_rtw_enu.htm</licenseUrl>
-    <projectUrl>http://go.microsoft.com/fwlink/?LinkId=272508</projectUrl>
-=======
     <authors>$Authors$</authors>
     <licenseUrl>$LicenseUrl$</licenseUrl>
     <projectUrl>$ProjectUrl$</projectUrl>
->>>>>>> 431dc726
     <requireLicenseAcceptance>true</requireLicenseAcceptance>
     <description>This package provides an assembly containing classes which extend the .NET Framework 4.5 with base constructs from the OpenId Connect and WS-Federation protocols</description>
     <summary>This package provides an assembly containing classes which extend the .NET Framework 4.5 with base constructs from the OpenId Connect and WS-Federation protocols</summary>
