--- conflicted
+++ resolved
@@ -1,8 +1,4 @@
-<<<<<<< HEAD
 //------------------------------------------------------------------------------
-=======
-﻿//------------------------------------------------------------------------------
->>>>>>> e627b69a
 //
 // Copyright (c) Microsoft Corporation.
 // All rights reserved.
@@ -63,95 +59,35 @@
         /// <param name="message">message to log.</param>
         public static T LogException<T>(string message) where T : Exception
         {
-<<<<<<< HEAD
             return LogException<T>(EventLevel.Error, null, message, null);
-=======
-            return LogException<T>(message, null, EventLevel.Error, null, null);
         }
-
 
         /// <summary>
         /// Logs an event using the event source logger and returns new typed exception.
         /// </summary>
-        /// <param name="message">message to log.</param>
-        public static T LogException<T>(string message, object obj) where T : Exception
+        /// <param name="format">Format string of the log message.</param>
+        /// <param name="args">An object array that contains zero or more objects to format.</param>
+        public static T LogException<T>(string format, params object[] args) where T : Exception
         {
-            return LogException<T>(message, obj, EventLevel.Error, null, null);
+            return LogException<T>(EventLevel.Error, null, format, args);
         }
 
         /// <summary>
         /// Logs an event using the event source logger and returns new typed exception.
         /// </summary>
         /// <param name="message">message to log.</param>
-        public static T LogException<T>(string message, params object[] args) where T : Exception
+        public static T LogException<T>(EventLevel eventLevel, string message) where T : Exception
         {
-            return LogException<T>(message, null, EventLevel.Error, null, args);
-        }
-        /// <summary>
-        /// Logs an event using the event source logger and returns new typed exception.
-        /// </summary>
-        /// <param name="message">message to log.</param>
-        public static T LogException<T>(string message, object obj, params object[] args) where T : Exception
-        {
-            return LogException<T>(message, obj, EventLevel.Error, null, args);
+            return LogException<T>(eventLevel, null, message, null);
         }
 
         /// <summary>
         /// Logs an event using the event source logger and returns new typed exception.
         /// </summary>
-        /// <param name="message">message to log.</param>
-        public static T LogException<T>(string message, EventLevel eventLevel) where T : Exception
-        {
-            return LogException<T>(message, null, eventLevel, null, null);
->>>>>>> e627b69a
-        }
-
-        /// <summary>
-        /// Logs an event using the event source logger and returns new typed exception.
-        /// </summary>
-<<<<<<< HEAD
-        /// <param name="format">Format string of the log message.</param>
-        /// <param name="args">An object array that contains zero or more objects to format.</param>
-        public static T LogException<T>(string format, params object[] args) where T : Exception
-        {
-            return LogException<T>(EventLevel.Error, null, format, args);
-=======
-        /// <param name="message">message to log.</param>
-        public static T LogException<T>(string message, object obj, EventLevel eventLevel) where T : Exception
-        {
-            return LogException<T>(message, obj, eventLevel, null, null);
->>>>>>> e627b69a
-        }
-
-        /// <summary>
-        /// Logs an event using the event source logger and returns new typed exception.
-        /// </summary>
-        /// <param name="message">message to log.</param>
-<<<<<<< HEAD
-        public static T LogException<T>(EventLevel eventLevel, string message) where T : Exception
-        {
-            return LogException<T>(eventLevel, null, message, null);
-=======
-        public static T LogException<T>(string message, EventLevel eventLevel, params object[] args) where T : Exception
-        {
-            return LogException<T>(message, null, eventLevel, null, args);
->>>>>>> e627b69a
-        }
-
-        /// <summary>
-        /// Logs an event using the event source logger and returns new typed exception.
-        /// </summary>
-<<<<<<< HEAD
         /// <param name="format">message to log.</param>
         public static T LogException<T>(EventLevel eventLevel, string format, params object[] args) where T : Exception
         {
             return LogException<T>(eventLevel, null, format, args);
-=======
-        /// <param name="message">message to log.</param>
-        public static T LogException<T>(string message, object obj, EventLevel eventLevel, params object[] args) where T : Exception
-        {
-            return LogException<T>(message, obj, eventLevel, null, args);
->>>>>>> e627b69a
         }
       
         /// <summary>
@@ -160,21 +96,14 @@
         /// <param name="message">message to log.</param>
         /// <param name="eventLevel">Identifies the level of an event to be logged. Default is Error.</param>
         /// <param name="innerException">the inner <see cref="Exception"/> to be added to the outer exception.</param>
-<<<<<<< HEAD
         public static T LogException<T>(EventLevel eventLevel, Exception innerException, string message) where T : Exception
         {
             return LogException<T>(eventLevel, innerException, message, null);
-=======
-        public static T LogException<T>(string message, EventLevel eventLevel, Exception innerException) where T : Exception
-        {
-            return LogException<T>(message, null, eventLevel, innerException, null);
->>>>>>> e627b69a
         }
 
         /// <summary>
         /// Logs an event using the event source logger and returns new typed exception.
         /// </summary>
-<<<<<<< HEAD
         /// <param name="format">message to log.</param>
         /// <param name="logLevel">Identifies the level of an event to be logged. Default is Error.</param>
         /// <param name="innerException">the inner <see cref="Exception"/> to be added to the outer exception.</param>
@@ -189,46 +118,6 @@
 
             if (IdentityModelEventSource.Logger.IsEnabled() && IdentityModelEventSource.Logger.LogLevel >= eventLevel)
                 IdentityModelEventSource.Logger.Write(eventLevel, message, innerException);
-=======
-        /// <param name="message">message to log.</param>
-        /// <param name="eventLevel">Identifies the level of an event to be logged. Default is Error.</param>
-        /// <param name="innerException">the inner <see cref="Exception"/> to be added to the outer exception.</param>
-        public static T LogException<T>(string message, object obj, EventLevel eventLevel, Exception innerException) where T : Exception
-        {
-            return LogException<T>(message, obj, eventLevel, innerException, null);
-        }
-
-        /// <summary>
-        /// Logs an event using the event source logger and returns new typed exception.
-        /// </summary>
-        /// <param name="message">message to log.</param>
-        /// <param name="logLevel">Identifies the level of an event to be logged. Default is Error.</param>
-        /// <param name="innerException">the inner <see cref="Exception"/> to be added to the outer exception.</param>
-        public static T LogException<T>(string message, EventLevel eventLevel, Exception innerException, params object[] args) where T : Exception
-        {
-            return LogException<T>(message, null, eventLevel, innerException, args);
-        }
-
-        /// <summary>
-        /// Logs an event using the event source logger and returns new typed exception.
-        /// </summary>
-        /// <param name="message">message to log.</param>
-        /// <param name="logLevel">Identifies the level of an event to be logged. Default is Error.</param>
-        /// <param name="innerException">the inner <see cref="Exception"/> to be added to the outer exception.</param>
-        public static T LogException<T>(string message, object obj, EventLevel eventLevel, Exception innerException, params object[] args) where T : Exception
-        {
-            if (IdentityModelEventSource.Logger.IsEnabled() && IdentityModelEventSource.Logger.LogLevel >= eventLevel)
-            {
-                if (args != null)
-                    message = string.Format(CultureInfo.InvariantCulture, message, args);
-
-                if (obj != null)
-                    message = obj.GetType().ToString() + ":" + message;
-
-                IdentityModelEventSource.Logger.Write(eventLevel, message, innerException);
-            }
->>>>>>> e627b69a
-
             if (innerException != null)
                 return (T)Activator.CreateInstance(typeof(T), message, innerException);
             else
